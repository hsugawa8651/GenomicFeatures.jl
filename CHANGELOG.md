# Changelog
All notable changes to this project will be documented in this file.

The format is based on [Keep a Changelog](http://keepachangelog.com/en/1.0.0/)
and this project adheres to [Semantic Versioning](http://semver.org/spec/v2.0.0.html).

## [Unreleased]
### Added
- BioJulia registry.

<<<<<<< HEAD
=======
## [2.0.0] - 2020-01-

>>>>>>> 3a0cc49f
### Changed
- Migrated from BioCore to [BioGenerics](https://github.com/BioJulia/BioGenerics.jl/tree/v0.1.0).
- Updated CI.

### Removed
- :exclamation: Moved BED submodule to [BED.jl](https://github.com/BioJulia/BED.jl).
- :exclamation: Moved BigBed submodule to [BigBed.jl](https://github.com/BioJulia/BigBed.jl).
- :exclamation: Moved BigWig submodule to [BigWig.jl](https://github.com/BioJulia/BigWig.jl).
- :exclamation: Moved GFF3 submodule to [GFF3.jl](https://github.com/BioJulia/GFF3.jl).
- :exclamation: Moved Indexes submodule to [Indexes.jl](https://github.com/BioJulia/Indexes.jl).
- :exclamation: Moved BBI submodule to [BBI.jl](https://github.com/BioJulia/BBI.jl).
- :exclamation: Support for julia v0.7 and v1.0 was dropped.

## [1.0.4] - 2020-01-15
### Changed
- General housekeeping (code).

## [1.0.3] - 2020-01-07
### Changed
- Add ColorTypes "0.9" to compat.
- Add FixedPointNumbers "0.7" to compat.

### Fixed
- CompatHelper configuration.

## [1.0.2] - 2020-01-07
### Fixed
- Corrected typo in Strand constructor.

## [1.0.1] - 2020-01-04 (yanked)
### Changed
- General housekeeping.

## [1.0.0] - 2018-09-10
### Added
- Issue and PR templates.
- Code of Conduct and Contributing files.
- Support for julia v0.7 and v1.0.

### Removed
- :exclamation: Support for julia prior to v0.7.

## [0.2.1] - 2017-06-27
### Added
- Read and write methods for Strand type ([#4](https://github.com/BioJulia/GenomicFeatures.jl/pull/4)).

## [0.2.0] - 2017-06-25
### Added
- Optional filter functions to `eachoverlap`, and a `findfirst` function ([#3](https://github.com/BioJulia/GenomicFeatures.jl/pull/3)).

## [0.1.0] - 2017-06-17
### Added
- Code from Bio.jl.
- Support for GFF3 and BigWig.

[Unreleased]: https://github.com/BioJulia/GenomicFeatures.jl/compare/v2.0.0...HEAD
[1.0.4]: https://github.com/BioJulia/GenomicFeatures.jl/compare/v1.0.4...v2.0.0
[1.0.4]: https://github.com/BioJulia/GenomicFeatures.jl/compare/v1.0.3...v1.0.4
[1.0.3]: https://github.com/BioJulia/GenomicFeatures.jl/compare/v1.0.2...v1.0.3
[1.0.2]: https://github.com/BioJulia/GenomicFeatures.jl/compare/v1.0.1...v1.0.2
[1.0.1]: https://github.com/BioJulia/GenomicFeatures.jl/compare/v1.0.0...v1.0.1
[1.0.0]: https://github.com/BioJulia/GenomicFeatures.jl/compare/v0.2.1...v1.0.0
[0.2.1]: https://github.com/BioJulia/GenomicFeatures.jl/compare/v0.2.0...v0.2.1
[0.2.0]: https://github.com/BioJulia/GenomicFeatures.jl/compare/v0.1.0...v0.2.0
[0.1.0]: https://github.com/BioJulia/GenomicFeatures.jl/tree/v0.1.0<|MERGE_RESOLUTION|>--- conflicted
+++ resolved
@@ -8,11 +8,8 @@
 ### Added
 - BioJulia registry.
 
-<<<<<<< HEAD
-=======
 ## [2.0.0] - 2020-01-
 
->>>>>>> 3a0cc49f
 ### Changed
 - Migrated from BioCore to [BioGenerics](https://github.com/BioJulia/BioGenerics.jl/tree/v0.1.0).
 - Updated CI.
