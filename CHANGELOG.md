# Changelog
All notable changes to this project will be documented in this file.

The format is based on [Keep a Changelog](http://keepachangelog.com/en/1.0.0/)
and this project adheres to [Semantic Versioning](http://semver.org/spec/v2.0.0.html).

## [Unreleased]

<<<<<<< HEAD
## [1.0.1] - 2019-01-04 (yanked)
=======
## [1.0.2]
### Fixed
- Corrected typo in Strand constructor.

## [1.0.1]
>>>>>>> e0783f58
- General housekeeping.

## [1.0.0] - 2018-09-10
### Added
- Issue and PR templates.
- Code of Conduct and Contributing files.
- Support for julia v0.7 and v1.0.

### Removed
- :exclamation: Support for julia prior to v0.7.

## [0.2.1] - 2017-06-27
### Added
- Read and write methods for Strand type ([#4](https://github.com/BioJulia/GenomicFeatures.jl/pull/4)).

## [0.2.0] - 2017-06-25
### Added
- Optional filter functions to `eachoverlap`, and a `findfirst` function ([#3](https://github.com/BioJulia/GenomicFeatures.jl/pull/3)).

## [0.1.0] - 2017-06-17
### Added
- Code from Bio.jl.
- Support for GFF3 and BigWig.

[Unreleased]: https://github.com/BioJulia/GenomicFeatures.jl/compare/v1.0.2...HEAD
[1.0.2]: https://github.com/BioJulia/GenomicFeatures.jl/compare/v1.0.1...v1.0.2
[1.0.1]: https://github.com/BioJulia/GenomicFeatures.jl/compare/v1.0.0...v1.0.1
[1.0.0]: https://github.com/BioJulia/GenomicFeatures.jl/compare/v0.2.1...v1.0.0
[0.2.1]: https://github.com/BioJulia/GenomicFeatures.jl/compare/v0.2.0...v0.2.1
[0.2.0]: https://github.com/BioJulia/GenomicFeatures.jl/compare/v0.1.0...v0.2.0
[0.1.0]: https://github.com/BioJulia/GenomicFeatures.jl/tree/v0.1.0<|MERGE_RESOLUTION|>--- conflicted
+++ resolved
@@ -6,15 +6,11 @@
 
 ## [Unreleased]
 
-<<<<<<< HEAD
-## [1.0.1] - 2019-01-04 (yanked)
-=======
 ## [1.0.2]
 ### Fixed
 - Corrected typo in Strand constructor.
 
-## [1.0.1]
->>>>>>> e0783f58
+## [1.0.1] - 2019-01-04 (yanked)
 - General housekeeping.
 
 ## [1.0.0] - 2018-09-10
