# Genomic Interval Manipulation

The `GenomicFeatures` module consists of tools for working efficiently with genomic intervals.

## Interval Type

Intervals in `GenomicFeatures` are consistent with ranges in Julia: *1-based and end-inclusive*.
When data is read from formats with different representations (i.e. 0-based and/or end-exclusive) they are always converted automatically.
Similarly when writing data, you should not have to reason about off-by-one errors due to format differences while using functionality provided in `GenomicFeatures`.

The `Interval` type is defined as
```julia
struct Interval{T} <: AbstractInterval{Int64}
    seqname::String
    first::Int64
    last::Int64
    strand::Strand
    metadata::T
end
```

The first three fields (`seqname`, `first`, and `last`) are mandatory arguments when constructing the `Interval` object.
The `seqname` field holds the sequence name associated with the interval.
The `first` and `last` fields are the leftmost and rightmost positions of the interval, which can be accessed with `leftposition` and `rightposition` functions, respectively.

The `strand` field can take four kinds of values listed in the next table:

| Symbol | Constant      | Meaning                           |
| :----- | :------------ | :-------------------------------- |
| `'?'`  | `STRAND_NA`   | strand is unknown or inapplicable |
| `'+'`  | `STRAND_POS`  | positive strand                   |
| `'-'`  | `STRAND_NEG`  | negative strand                   |
| `'.'`  | `STRAND_BOTH` | non-strand-specific feature       |

`Interval` is parameterized on metadata type, which lets it efficiently and precisely be specialized to represent intervals from a variety of formats.

The default strand and metadata value are `STRAND_BOTH` and `nothing`:
```jlcon
julia> Interval("chr1", 10000, 20000)
GenomicFeatures.Interval{Nothing}:
  sequence name: chr1
  leftmost position: 10000
  rightmost position: 20000
  strand: .
  metadata: nothing

julia> Interval("chr1", 10000, 20000, '+')
GenomicFeatures.Interval{Nothing}:
  sequence name: chr1
  leftmost position: 10000
  rightmost position: 20000
  strand: +
  metadata: nothing

```

The following example shows all accessor functions for the five fields:
```jlcon
julia> i = Interval("chr1", 10000, 20000, '+', "some annotation")
GenomicFeatures.Interval{String}:
  sequence name: chr1
  leftmost position: 10000
  rightmost position: 20000
  strand: +
  metadata: some annotation

julia> seqname(i)
"chr1"

julia> leftposition(i)
10000

julia> rightposition(i)
20000

julia> strand(i)
STRAND_POS

julia> metadata(i)
"some annotation"

```


## Collections of Intervals

Collections of intervals are represented using the `IntervalCollection` type, which is a general purpose indexed container for intervals.
It supports fast intersection operations as well as insertion, deletion, and sorted iteration.

Interval collections can be initialized by inserting elements one by one using `push!`.

```julia
# The type parameter (Nothing here) indicates the interval metadata type.
col = IntervalCollection{Nothing}()

for i in 1:100:10000
    push!(col, Interval("chr1", i, i + 99))
end
```

Incrementally building an interval collection like this works, but `IntervalCollection` also has a bulk insertion constructor that is able to build the indexed data structure extremely efficiently from an array of intervals.

```julia
col = IntervalCollection([Interval("chr1", i, i + 99) for i in 1:100:10000])
```

<<<<<<< HEAD
Building `IntervalCollections` in one shot like this should be preferred when it's convenient or speed in an issue.
=======
Building `IntervalCollections` in one shot like this should be preferred when it's convenient or speed is an issue.
>>>>>>> 3a0cc49f


## Overlap Query

There are number of `eachoverlap` functions in the `GenomicFeatures` module.
They follow two patterns:
- interval versus collection queries which return an iterator over intervals in the collection that overlap the query, and
- collection versus collection queries which iterate over all pairs of overlapping intervals.

```@docs
eachoverlap
```

The order of interval pairs is the same as the following nested loop but `eachoverlap` is often much faster:
```julia
for a in intervals_a, b in intervals_b
    if isoverlapping(a, b)
        # do something...
    end
end
```


## Coverage

A special sort of intersection can also be performed on an interval stream against itself to produce "coverage intervals".

```@docs
coverage
```<|MERGE_RESOLUTION|>--- conflicted
+++ resolved
@@ -104,11 +104,7 @@
 col = IntervalCollection([Interval("chr1", i, i + 99) for i in 1:100:10000])
 ```
 
-<<<<<<< HEAD
-Building `IntervalCollections` in one shot like this should be preferred when it's convenient or speed in an issue.
-=======
 Building `IntervalCollections` in one shot like this should be preferred when it's convenient or speed is an issue.
->>>>>>> 3a0cc49f
 
 
 ## Overlap Query
